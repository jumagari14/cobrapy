language: python
python: 3.5
sudo: required
dist: trusty
services: docker
cache:
  directories:
    - $HOME/.cache/pip
addons:
  apt:
    packages:
      - libfreetype6-dev
      - libpng12-dev

env:
  global:
    - secure: "hkKBaGLvoDVgktSKR3BmX+mYlGzHw9EO11MRHtiH8D9BbdygOR9p9aSV/OxkaRWhnkSP5/0SXqVgBrvU1g5OsR6cc85UQSpJ5H5jVnLoWelIbTxMCikjxDSkZlseD7ZEWrKZjRo/ZN2qym0HRWpsir3qLpl8W25xHRv/sK7Z6g8="
    - secure: "DflyBz+QiyhlhBxn4wN00xu248EJUMjKTxUZQN6wq22qV55xO3ToGJTy9i4D6OBfZGAlSXxjjKCJ2+0sAjsghBSDEK56ud3EEg/08TIo7/T8ex/C58FsGoGFz3yDBATmquClEWN8vAMrLdxwniHmQVCBZCP/phdt5dct0AUuDc8="
    - PLAT=x86_64
    - UNICODE_WIDTH=32

matrix:
  exclude:
      - python: 3.5
  include:
    - os: linux
      env:
        - MB_PYTHON_VERSION=2.7
    - os: linux
      env:
        - MB_PYTHON_VERSION=3.4
    - os: linux
      env:
        - MB_PYTHON_VERSION=3.5
    - os: osx
      language: objective-c
      env:
        - MB_PYTHON_VERSION=2.7
    - os: osx
      language: objective-c
      env:
        - MB_PYTHON_VERSION=3.4
    - os: osx
      language: objective-c
      env:
        - MB_PYTHON_VERSION=3.5

before_install:
<<<<<<< HEAD
  - pip install pip --upgrade
  # These get cached
  - pip install --upgrade pytest
  - pip install swiglpk optlang sympy decorator numpy scipy python-libsbml cython codecov jsonschema six matplotlib pandas pytest-cov pytest-benchmark
  - if [[ $TRAVIS_PYTHON_VERSION == 2* ]]; then pip install lxml glpk pep8 palettable; fi
  # Download esolver and add it to the path
  - wget https://opencobra.github.io/pypi_cobrapy_travis/esolver.gz
  - gzip -d esolver.gz; chmod +x esolver; export PATH=$PATH:$PWD
  - mkdir -p $HOME/.config/matplotlib
  - "echo 'backend: Agg' >> $HOME/.config/matplotlib/matplotlibrc"
=======
  - rvm get head
  - (git clone https://github.com/matthew-brett/multibuild.git && cd multibuild && git checkout ffe5995)
  # matplotlib non-compatible as testing runs in venv (non-framework)
  - TEST_DEPENDS="cython codecov coverage numpy scipy python-libsbml jsonschema six pytest pytest-cov pytest-benchmark pandas tabulate"
  - BUILD_DEPENDS="cython numpy scipy"
  - source multibuild/common_utils.sh
  - source multibuild/travis_steps.sh
  - before_install

before_cache:
  - set +e

>>>>>>> 04b5bb12
install:
  - build_wheel . $PLAT

script:
  - if [[ $TRAVIS_OS_NAME == "linux" ]]; then pip install pip --upgrade; pip install pep8; pep8 cobra --exclude=oven,solvers,sbml.py --show-source; fi
  - install_run $PLAT

deploy:
  provider: script
  skip_cleanup: true
  script: scripts/deploy.sh
  on:
    tags: true

after_success:
  - if [[ $TRAVIS_OS_NAME == "linux" ]]; then pip install pip --upgrade; pip install codecov; codecov; fi<|MERGE_RESOLUTION|>--- conflicted
+++ resolved
@@ -46,22 +46,10 @@
         - MB_PYTHON_VERSION=3.5
 
 before_install:
-<<<<<<< HEAD
-  - pip install pip --upgrade
-  # These get cached
-  - pip install --upgrade pytest
-  - pip install swiglpk optlang sympy decorator numpy scipy python-libsbml cython codecov jsonschema six matplotlib pandas pytest-cov pytest-benchmark
-  - if [[ $TRAVIS_PYTHON_VERSION == 2* ]]; then pip install lxml glpk pep8 palettable; fi
-  # Download esolver and add it to the path
-  - wget https://opencobra.github.io/pypi_cobrapy_travis/esolver.gz
-  - gzip -d esolver.gz; chmod +x esolver; export PATH=$PATH:$PWD
-  - mkdir -p $HOME/.config/matplotlib
-  - "echo 'backend: Agg' >> $HOME/.config/matplotlib/matplotlibrc"
-=======
   - rvm get head
   - (git clone https://github.com/matthew-brett/multibuild.git && cd multibuild && git checkout ffe5995)
   # matplotlib non-compatible as testing runs in venv (non-framework)
-  - TEST_DEPENDS="cython codecov coverage numpy scipy python-libsbml jsonschema six pytest pytest-cov pytest-benchmark pandas tabulate"
+  - TEST_DEPENDS="swiglpk optlang sympy decorator cython codecov coverage numpy scipy python-libsbml jsonschema six pytest pytest-cov pytest-benchmark pandas tabulate"
   - BUILD_DEPENDS="cython numpy scipy"
   - source multibuild/common_utils.sh
   - source multibuild/travis_steps.sh
@@ -70,7 +58,6 @@
 before_cache:
   - set +e
 
->>>>>>> 04b5bb12
 install:
   - build_wheel . $PLAT
 
